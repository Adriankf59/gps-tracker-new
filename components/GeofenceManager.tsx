--- conflicted
+++ resolved
@@ -120,16 +120,6 @@
     
     if (geofence.type === 'polygon') {
       const { coordinates } = geofence.definition;
-<<<<<<< HEAD
-      const polygon = coordinates?.[0];
-      return !!(polygon &&
-               polygon.length >= 4 &&
-               polygon.every(coord =>
-                 Array.isArray(coord) &&
-                 coord.length === 2 &&
-                 coord.every(c => typeof c === 'number' && isFinite(c))
-               ));
-=======
       const polygonCoords = coordinates?.[0];
       return !!(
         polygonCoords &&
@@ -140,8 +130,6 @@
             coord.length === 2 &&
             coord.every(c => typeof c === 'number' && isFinite(c))
         )
-      );
->>>>>>> 0ca2dfca
     }
     
     return false;
